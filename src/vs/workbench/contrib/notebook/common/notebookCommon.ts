/*---------------------------------------------------------------------------------------------
 *  Copyright (c) Microsoft Corporation. All rights reserved.
 *  Licensed under the MIT License. See License.txt in the project root for license information.
 *--------------------------------------------------------------------------------------------*/

import { Event } from 'vs/base/common/event';
import * as glob from 'vs/base/common/glob';
import { IDisposable } from 'vs/base/common/lifecycle';
import { isWindows } from 'vs/base/common/platform';
import { ISplice } from 'vs/base/common/sequence';
import { URI, UriComponents } from 'vs/base/common/uri';
import * as editorCommon from 'vs/editor/common/editorCommon';
import { ExtensionIdentifier } from 'vs/platform/extensions/common/extensions';
import { RawContextKey } from 'vs/platform/contextkey/common/contextkey';
import { IEditorModel } from 'vs/platform/editor/common/editor';
import { NotebookTextModel } from 'vs/workbench/contrib/notebook/common/model/notebookTextModel';
import { CancellationToken } from 'vs/base/common/cancellation';
import { Schemas } from 'vs/base/common/network';
import { IRevertOptions } from 'vs/workbench/common/editor';
import { basename } from 'vs/base/common/path';
import { IDiffResult, ISequence } from 'vs/base/common/diff/diff';

export enum CellKind {
	Markdown = 1,
	Code = 2
}

export enum CellOutputKind {
	Text = 1,
	Error = 2,
	Rich = 3
}

export const NOTEBOOK_DISPLAY_ORDER = [
	'application/json',
	'application/javascript',
	'text/html',
	'image/svg+xml',
	'text/markdown',
	'image/png',
	'image/jpeg',
	'text/plain'
];

export const ACCESSIBLE_NOTEBOOK_DISPLAY_ORDER = [
	'text/markdown',
	'application/json',
	'text/plain',
	'text/html',
	'image/svg+xml',
	'image/png',
	'image/jpeg',
];

export const BUILTIN_RENDERER_ID = '_builtin';

export enum NotebookRunState {
	Running = 1,
	Idle = 2
}

export const notebookDocumentMetadataDefaults: Required<NotebookDocumentMetadata> = {
	editable: true,
	runnable: true,
	cellEditable: true,
	cellRunnable: true,
	cellHasExecutionOrder: true,
	displayOrder: NOTEBOOK_DISPLAY_ORDER,
	custom: {},
	runState: NotebookRunState.Idle
};

export interface NotebookDocumentMetadata {
	editable: boolean;
	runnable: boolean;
	cellEditable: boolean;
	cellRunnable: boolean;
	cellHasExecutionOrder: boolean;
	displayOrder?: (string | glob.IRelativePattern)[];
	custom?: { [key: string]: unknown };
	runState?: NotebookRunState;
}

export enum NotebookCellRunState {
	Running = 1,
	Idle = 2,
	Success = 3,
	Error = 4
}

export interface NotebookCellMetadata {
	editable?: boolean;
	runnable?: boolean;
	breakpointMargin?: boolean;
	hasExecutionOrder?: boolean;
	executionOrder?: number;
	statusMessage?: string;
	runState?: NotebookCellRunState;
	runStartTime?: number;
	lastRunDuration?: number;
	inputCollapsed?: boolean;
	outputCollapsed?: boolean;
	custom?: { [key: string]: unknown };
}

export interface INotebookDisplayOrder {
	defaultOrder: string[];
	userOrder?: string[];
}

export interface INotebookMimeTypeSelector {
	mimeTypes?: string[];
}

export interface INotebookRendererInfo {
	id: string;
	displayName: string;
	entrypoint: URI;
	preloads: ReadonlyArray<URI>;
	extensionLocation: URI;
	extensionId: ExtensionIdentifier;

	matches(mimeType: string): boolean;
}

export interface INotebookKernelInfo {
	id: string;
	label: string,
	selectors: (string | glob.IRelativePattern)[],
	extension: ExtensionIdentifier;
	extensionLocation: URI,
	preloads: URI[];
	providerHandle?: number;
	executeNotebook(viewType: string, uri: URI, handle: number | undefined): Promise<void>;

}

export interface INotebookKernelInfoDto {
	id: string;
	label: string,
	extensionLocation: URI;
	preloads?: UriComponents[];
}

export interface INotebookSelectors {
	readonly filenamePattern?: string;
}

export interface IStreamOutput {
	outputKind: CellOutputKind.Text;
	text: string;
}

export interface IErrorOutput {
	outputKind: CellOutputKind.Error;
	/**
	 * Exception Name
	 */
	ename?: string;
	/**
	 * Exception Value
	 */
	evalue?: string;
	/**
	 * Exception call stacks
	 */
	traceback?: string[];
}

export interface NotebookCellOutputMetadata {
	/**
	 * Additional attributes of a cell metadata.
	 */
	custom?: { [key: string]: unknown };
}

export interface IDisplayOutput {
	outputKind: CellOutputKind.Rich;
	/**
	 * { mime_type: value }
	 */
	data: { [key: string]: unknown; }

	metadata?: NotebookCellOutputMetadata;
}

export enum MimeTypeRendererResolver {
	Core,
	Active,
	Lazy
}

export interface IOrderedMimeType {
	mimeType: string;
	rendererId: string;
}

export interface ITransformedDisplayOutputDto {
	outputKind: CellOutputKind.Rich;
	outputId: string;
	data: { [key: string]: unknown; }
	metadata?: NotebookCellOutputMetadata;

	orderedMimeTypes?: IOrderedMimeType[];
	pickedMimeTypeIndex?: number;
}

export interface IGenericOutput {
	outputKind: CellOutputKind;
	pickedMimeType?: string;
	pickedRenderer?: number;
	transformedOutput?: { [key: string]: IDisplayOutput };
}

export type IProcessedOutput = ITransformedDisplayOutputDto | IStreamOutput | IErrorOutput;

export type IRawOutput = IDisplayOutput | IStreamOutput | IErrorOutput;

export interface IOutputRenderRequestOutputInfo {
	index: number;
	outputId: string;
	handlerId: string;
	mimeType: string;
	output?: IRawOutput;
}

export interface IOutputRenderRequestCellInfo<T> {
	key: T;
	outputs: IOutputRenderRequestOutputInfo[];
}

export interface IOutputRenderRequest<T> {
	items: IOutputRenderRequestCellInfo<T>[];
}

export interface IOutputRenderResponseOutputInfo {
	index: number;
	outputId: string;
	mimeType: string;
	handlerId: string;
	transformedOutput: string;
}

export interface IOutputRenderResponseCellInfo<T> {
	key: T;
	outputs: IOutputRenderResponseOutputInfo[];
}


export interface IOutputRenderResponse<T> {
	items: IOutputRenderResponseCellInfo<T>[];
}


export interface ICell {
	readonly uri: URI;
	handle: number;
	language: string;
	cellKind: CellKind;
	outputs: IProcessedOutput[];
	metadata?: NotebookCellMetadata;
	onDidChangeOutputs?: Event<NotebookCellOutputsSplice[]>;
	onDidChangeLanguage: Event<string>;
	onDidChangeMetadata: Event<void>;
}

export interface LanguageInfo {
	file_extension: string;
}

export interface IMetadata {
	language_info: LanguageInfo;
}

export interface INotebookTextModel {
	handle: number;
	viewType: string;
	metadata: NotebookDocumentMetadata
	readonly uri: URI;
	readonly versionId: number;
	languages: string[];
	cells: ICell[];
	onDidChangeCells?: Event<{ synchronous: boolean, splices: NotebookCellTextModelSplice[] }>;
	onDidChangeContent: Event<void>;
	onWillDispose(listener: () => void): IDisposable;
}

export const enum RenderOutputType {
	None,
	Html,
	Extension
}

export interface IRenderNoOutput {
	type: RenderOutputType.None;
	hasDynamicHeight: boolean;
}

export interface IRenderPlainHtmlOutput {
	type: RenderOutputType.Html;
	source: IProcessedOutput;
	htmlContent: string;
	hasDynamicHeight: boolean;
}

export interface IRenderOutputViaExtension {
	type: RenderOutputType.Extension;
	source: IProcessedOutput;
	mimeType: string;
	renderer: INotebookRendererInfo;
}

export type IInsetRenderOutput = IRenderPlainHtmlOutput | IRenderOutputViaExtension;
export type IRenderOutput = IRenderNoOutput | IInsetRenderOutput;

export const outputHasDynamicHeight = (o: IRenderOutput) => o.type === RenderOutputType.Extension || o.hasDynamicHeight;

export type NotebookCellTextModelSplice = [
	number /* start */,
	number,
	ICell[]
];

export type NotebookCellOutputsSplice = [
	number /* start */,
	number /* delete count */,
	IProcessedOutput[]
];

export interface IMainCellDto {
	handle: number;
	uri: UriComponents,
	source: string[];
	eol: string;
	language: string;
	cellKind: CellKind;
	outputs: IProcessedOutput[];
	metadata?: NotebookCellMetadata;
}

export type NotebookCellsSplice2 = [
	number /* start */,
	number /* delete count */,
	IMainCellDto[]
];

export enum NotebookCellsChangeType {
	ModelChange = 1,
	Move = 2,
	CellClearOutput = 3,
	CellsClearOutput = 4,
	ChangeLanguage = 5,
	Initialize = 6,
	ChangeMetadata = 7
}

export interface NotebookCellsInitializeEvent {
	readonly kind: NotebookCellsChangeType.Initialize;
	readonly changes: NotebookCellsSplice2[];
	readonly versionId: number;
}

export interface NotebookCellsModelChangedEvent {
	readonly kind: NotebookCellsChangeType.ModelChange;
	readonly changes: NotebookCellsSplice2[];
	readonly versionId: number;
}

export interface NotebookCellsModelMoveEvent {
	readonly kind: NotebookCellsChangeType.Move;
	readonly index: number;
	readonly newIdx: number;
	readonly versionId: number;
}

export interface NotebookCellClearOutputEvent {
	readonly kind: NotebookCellsChangeType.CellClearOutput;
	readonly index: number;
	readonly versionId: number;
}

export interface NotebookCellsClearOutputEvent {
	readonly kind: NotebookCellsChangeType.CellsClearOutput;
	readonly versionId: number;
}

export interface NotebookCellsChangeLanguageEvent {
	readonly kind: NotebookCellsChangeType.ChangeLanguage;
	readonly versionId: number;
	readonly index: number;
	readonly language: string;
}

export interface NotebookCellsChangeMetadataEvent {
	readonly kind: NotebookCellsChangeType.ChangeMetadata;
	readonly versionId: number;
	readonly index: number;
	readonly metadata: NotebookCellMetadata;
}

export type NotebookCellsChangedEvent = NotebookCellsInitializeEvent | NotebookCellsModelChangedEvent | NotebookCellsModelMoveEvent | NotebookCellClearOutputEvent | NotebookCellsClearOutputEvent | NotebookCellsChangeLanguageEvent | NotebookCellsChangeMetadataEvent;

export const enum CellEditType {
	Insert = 1,
	Delete = 2,
	Output = 3,
	Metadata = 4,
}

export interface ICellDto2 {
	source: string;
	language: string;
	cellKind: CellKind;
	outputs: IProcessedOutput[];
	metadata?: NotebookCellMetadata;
}

export interface ICellInsertEdit {
	editType: CellEditType.Insert;
	index: number;
	cells: ICellDto2[];
}

export interface ICellDeleteEdit {
	editType: CellEditType.Delete;
	index: number;
	count: number;
}

export interface ICellOutputEdit {
	editType: CellEditType.Output;
	index: number;
	outputs: IProcessedOutput[];
}

export interface ICellMetadataEdit {
	editType: CellEditType.Metadata;
	index: number;
	metadata: NotebookCellMetadata;
}

export type ICellEditOperation = ICellInsertEdit | ICellDeleteEdit | ICellOutputEdit | ICellMetadataEdit;

export interface INotebookEditData {
	documentVersionId: number;
	edits: ICellEditOperation[];
}

export interface NotebookDataDto {
	readonly cells: ICellDto2[];
	readonly languages: string[];
	readonly metadata: NotebookDocumentMetadata;
}

export function getCellUndoRedoComparisonKey(uri: URI) {
	const data = CellUri.parse(uri);
	if (!data) {
		return uri.toString();
	}

	return data.notebook.toString();
}


export namespace CellUri {

	export const scheme = Schemas.vscodeNotebookCell;
	const _regex = /^\d{7,}/;

	export function generate(notebook: URI, handle: number): URI {
		return notebook.with({
			scheme,
			fragment: `${handle.toString().padStart(7, '0')}${notebook.scheme !== Schemas.file ? notebook.scheme : ''}`
		});
	}

	export function parse(cell: URI): { notebook: URI, handle: number } | undefined {
		if (cell.scheme !== scheme) {
			return undefined;
		}
		const match = _regex.exec(cell.fragment);
		if (!match) {
			return undefined;
		}
		const handle = Number(match[0]);
		return {
			handle,
			notebook: cell.with({
				scheme: cell.fragment.substr(match[0].length) || Schemas.file,
				fragment: null
			})
		};
	}
}

export function mimeTypeSupportedByCore(mimeType: string) {
	if ([
		'application/json',
		'application/javascript',
		'text/html',
		'image/svg+xml',
		'text/markdown',
		'image/png',
		'image/jpeg',
		'text/plain',
		'text/x-javascript'
	].indexOf(mimeType) > -1) {
		return true;
	}

	return false;
}

// if (isWindows) {
// 	value = value.replace(/\//g, '\\');
// }

function matchGlobUniversal(pattern: string, path: string) {
	if (isWindows) {
		pattern = pattern.replace(/\//g, '\\');
		path = path.replace(/\//g, '\\');
	}

	return glob.match(pattern, path);
}


function getMimeTypeOrder(mimeType: string, userDisplayOrder: string[], documentDisplayOrder: string[], defaultOrder: string[]) {
	let order = 0;
	for (let i = 0; i < userDisplayOrder.length; i++) {
		if (matchGlobUniversal(userDisplayOrder[i], mimeType)) {
			return order;
		}
		order++;
	}

	for (let i = 0; i < documentDisplayOrder.length; i++) {
		if (matchGlobUniversal(documentDisplayOrder[i], mimeType)) {
			return order;
		}

		order++;
	}

	for (let i = 0; i < defaultOrder.length; i++) {
		if (matchGlobUniversal(defaultOrder[i], mimeType)) {
			return order;
		}

		order++;
	}

	return order;
}

export function sortMimeTypes(mimeTypes: string[], userDisplayOrder: string[], documentDisplayOrder: string[], defaultOrder: string[]) {
	const sorted = mimeTypes.sort((a, b) => {
		return getMimeTypeOrder(a, userDisplayOrder, documentDisplayOrder, defaultOrder) - getMimeTypeOrder(b, userDisplayOrder, documentDisplayOrder, defaultOrder);
	});

	return sorted;
}

interface IMutableSplice<T> extends ISplice<T> {
	deleteCount: number;
}

export function diff<T>(before: T[], after: T[], contains: (a: T) => boolean, equal: (a: T, b: T) => boolean = (a: T, b: T) => a === b): ISplice<T>[] {
	const result: IMutableSplice<T>[] = [];

	function pushSplice(start: number, deleteCount: number, toInsert: T[]): void {
		if (deleteCount === 0 && toInsert.length === 0) {
			return;
		}

		const latest = result[result.length - 1];

		if (latest && latest.start + latest.deleteCount === start) {
			latest.deleteCount += deleteCount;
			latest.toInsert.push(...toInsert);
		} else {
			result.push({ start, deleteCount, toInsert });
		}
	}

	let beforeIdx = 0;
	let afterIdx = 0;

	while (true) {
		if (beforeIdx === before.length) {
			pushSplice(beforeIdx, 0, after.slice(afterIdx));
			break;
		}

		if (afterIdx === after.length) {
			pushSplice(beforeIdx, before.length - beforeIdx, []);
			break;
		}

		const beforeElement = before[beforeIdx];
		const afterElement = after[afterIdx];

		if (equal(beforeElement, afterElement)) {
			// equal
			beforeIdx += 1;
			afterIdx += 1;
			continue;
		}

		if (contains(afterElement)) {
			// `afterElement` exists before, which means some elements before `afterElement` are deleted
			pushSplice(beforeIdx, 1, []);
			beforeIdx += 1;
		} else {
			// `afterElement` added
			pushSplice(beforeIdx, 0, [afterElement]);
			afterIdx += 1;
		}
	}

	return result;
}

export interface ICellEditorViewState {
	selections: editorCommon.ICursorState[];
}

export const NOTEBOOK_EDITOR_CURSOR_BOUNDARY = new RawContextKey<'none' | 'top' | 'bottom' | 'both'>('notebookEditorCursorAtBoundary', 'none');


export interface INotebookEditorModel extends IEditorModel {
	readonly onDidChangeDirty: Event<void>;
	readonly resource: URI;
	readonly viewType: string;
	readonly notebook: NotebookTextModel;
	isDirty(): boolean;
	isUntitled(): boolean;
	save(): Promise<boolean>;
	saveAs(target: URI): Promise<boolean>;
	revert(options?: IRevertOptions | undefined): Promise<void>;
}

export interface INotebookDiffEditorModel extends IEditorModel {
	original: INotebookEditorModel;
	modified: INotebookEditorModel;
	resolveOriginalFromDisk(): Promise<void>;
}

export interface INotebookTextModelBackup {
	metadata: NotebookDocumentMetadata;
	languages: string[];
	cells: ICellDto2[]
}

export interface NotebookDocumentBackupData {
	readonly viewType: string;
	readonly name: string;
	readonly backupId?: string;
	readonly mtime?: number;
}

export interface IEditor extends editorCommon.ICompositeCodeEditor {
	readonly onDidChangeModel: Event<NotebookTextModel | undefined>;
	readonly onDidFocusEditorWidget: Event<void>;
	isNotebookEditor: boolean;
	uri?: URI;
	textModel?: NotebookTextModel;
	getId(): string;
	hasFocus(): boolean;
	hasModel(): boolean;
}

export enum NotebookEditorPriority {
	default = 'default',
	option = 'option',
}

export interface INotebookSearchOptions {
	regex?: boolean;
	wholeWord?: boolean;
	caseSensitive?: boolean
	wordSeparators?: string;
}

export interface INotebookDocumentFilter {
	viewType?: string;
	filenamePattern?: string | glob.IRelativePattern;
	excludeFileNamePattern?: string | glob.IRelativePattern;
}

//TODO@rebornix test
export function notebookDocumentFilterMatch(filter: INotebookDocumentFilter, viewType: string, resource: URI): boolean {
	if (filter.viewType === viewType) {
		return true;
	}

	if (filter.filenamePattern) {
		if (glob.match(filter.filenamePattern, basename(resource.fsPath).toLowerCase())) {
			if (filter.excludeFileNamePattern) {
				if (glob.match(filter.excludeFileNamePattern, basename(resource.fsPath).toLowerCase())) {
					// should exclude

					return false;
				}
			}
			return true;
		}
	}
	return false;
}

export interface INotebookKernelInfoDto2 {
	id: string;
	label: string;
	extension: ExtensionIdentifier;
	extensionLocation: URI;
	providerHandle?: number;
	description?: string;
	isPreferred?: boolean;
	preloads?: UriComponents[];
}

export interface INotebookKernelInfo2 extends INotebookKernelInfoDto2 {
	resolve(uri: URI, editorId: string, token: CancellationToken): Promise<void>;
	executeNotebookCell?(uri: URI, handle: number | undefined): Promise<void>;
	cancelNotebookCell?(uri: URI, handle: number | undefined): Promise<void>;
}

export interface INotebookKernelProvider {
	providerExtensionId: string;
	providerDescription?: string;
	selector: INotebookDocumentFilter;
	onDidChangeKernels: Event<void>;
	provideKernels(uri: URI, token: CancellationToken): Promise<INotebookKernelInfoDto2[]>;
	resolveKernel(editorId: string, uri: UriComponents, kernelId: string, token: CancellationToken): Promise<void>;
	executeNotebook(uri: URI, kernelId: string, handle: number | undefined): Promise<void>;
	cancelNotebook(uri: URI, kernelId: string, handle: number | undefined): Promise<void>;
}

<<<<<<< HEAD

export class CellSequence implements ISequence {

	constructor(readonly textModel: NotebookTextModel) {
	}

	getElements(): string[] | number[] | Int32Array {
		const hashValue = new Int32Array(this.textModel.cells.length);
		for (let i = 0; i < this.textModel.cells.length; i++) {
			hashValue[i] = this.textModel.cells[i].getHashValue();
		}

		return hashValue;
	}
}

export interface INotebookDiffResult {
	cellsDiff: IDiffResult,
	linesDiff: { originalCellhandle: number, modifiedCellhandle: number, lineChanges: editorCommon.ILineChange[] }[];
}
=======
export const DisplayOrderKey = 'notebook.displayOrder';
export const CellToolbarLocKey = 'notebook.cellToolbarLocation';
>>>>>>> 9e7b2b8b
<|MERGE_RESOLUTION|>--- conflicted
+++ resolved
@@ -737,7 +737,6 @@
 	cancelNotebook(uri: URI, kernelId: string, handle: number | undefined): Promise<void>;
 }
 
-<<<<<<< HEAD
 
 export class CellSequence implements ISequence {
 
@@ -758,7 +757,5 @@
 	cellsDiff: IDiffResult,
 	linesDiff: { originalCellhandle: number, modifiedCellhandle: number, lineChanges: editorCommon.ILineChange[] }[];
 }
-=======
 export const DisplayOrderKey = 'notebook.displayOrder';
-export const CellToolbarLocKey = 'notebook.cellToolbarLocation';
->>>>>>> 9e7b2b8b
+export const CellToolbarLocKey = 'notebook.cellToolbarLocation';